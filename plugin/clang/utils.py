--- conflicted
+++ resolved
@@ -9,19 +9,18 @@
 import html
 
 from os import path
-from ..settings import settings_storage
 
 log = logging.getLogger(__name__)
 
 
 class MacroParser(object):
-    """ Parses info from macros
+    """Parse info from macros.
 
     Clang doesn't provide much information for MACRO_DEFINITION cursors,
     so we have to parse this info ourselves.
     """
     def __init__(self, name, location):
-        """Parses the macro with the given name from its location
+        """Parse the macro with the given name from its location.
 
         Args:
             name (str): Macro's name.
@@ -41,7 +40,7 @@
                 self._parse_macro_file_lines(macro_file_lines, location.line)
 
     def _parse_macro_file_lines(self, macro_file_lines, macro_line_number):
-        """ Parse a macro from lines of text containing the macro
+        """Parse a macro from lines of text containing the macro.
 
         Args:
             macro_file_lines (list[str]): lines of text containing the macro
@@ -69,7 +68,7 @@
 
     @property
     def args_string(self):
-        """ Get arguments string
+        """Get arguments string.
 
         Examples:
             '#define MACRO()' would return '()'
@@ -296,7 +295,6 @@
 
             if cursor.is_static_method():
                 result += "static "
-<<<<<<< HEAD
 
             if cursor.spelling != cursor.type.spelling:
                 # Don't show duplicates if the user focuses type, not variable
@@ -305,16 +303,6 @@
                     html.escape(result_type.spelling))
                 result += ' '
 
-=======
-
-            if cursor.spelling != cursor.type.spelling:
-                # Don't show duplicates if the user focuses type, not variable
-                result += ClangUtils.link_from_location(
-                    ClangUtils.location_from_type(result_type),
-                    html.escape(result_type.spelling))
-                result += ' '
-
->>>>>>> 015a20be
         # Link to declaration of item under cursor
         if cursor.location:
             result += ClangUtils.link_from_location(
