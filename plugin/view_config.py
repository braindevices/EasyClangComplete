"""A module that stores classes related ot view configuration.

Attributes:
    log (logging.Logger): Logger for this module.
"""
import logging
from os import path
from time import time
from threading import RLock
from threading import Timer

from .tools import File
from .tools import Tools
from .tools import singleton
from .tools import SearchScope

from .utils.flag import Flag
from .utils.unique_list import UniqueList

from .completion import lib_complete
from .completion import bin_complete

from .error_vis.phantom_error_vis import PhantomErrorVis
from .error_vis.popup_error_vis import PopupErrorVis

from .flags_sources.flags_file import FlagsFile
from .flags_sources.cmake_file import CMakeFile
from .flags_sources.flags_source import FlagsSource
from .flags_sources.compilation_db import CompilationDb

from .settings.settings_storage import SettingsStorage

log = logging.getLogger(__name__)


class ViewConfig(object):
    """A bundle representing a view configuration.

    Stores everything needed to perform completion tasks on a given view with
    given settings.

    Attributes:
        completer (Completer): A completer for each view configuration.
        flag_source (FlagsSource): FlagsSource that was used to generate flags.
    """

    def __init__(self, view, settings):
        """Initialize a view configuration.

        Args:
            view (View): Current view.
            settings (SettingsStorage): Current settings.
        """
        # initialize with nothing
        self.completer = None
        if not Tools.is_valid_view(view):
            return

        # init creation time
        self.__last_usage_time = time()

        # set up a proper object
        completer, flags = ViewConfig.__generate_essentials(view, settings)
        if not completer:
            log.warning(" could not generate completer for view %s",
                        view.buffer_id())
            return

        self.completer = completer
        self.completer.clang_flags = flags
        self.completer.update(view, settings)

    def update_if_needed(self, view, settings):
        """Check if the view config has changed.

        Args:
            view (View): Current view.
            settings (SettingsStorage): Current settings.

        Returns:
            ViewConfig: Current view config, updated if needed.
        """
        # update usage time
        self.touch()
        # update if needed
        completer, flags = ViewConfig.__generate_essentials(view, settings)
        if self.needs_update(completer, flags):
            log.debug(" config needs new completer.")
            self.completer = completer
            self.completer.clang_flags = flags
            self.completer.update(view, settings)
            File.update_mod_time(view.file_name())
            return self
        if ViewConfig.needs_reparse(view):
            log.debug(" config updates existing completer.")
            self.completer.update(view, settings)
        return self

    def needs_update(self, completer, flags):
        """Check if view config needs update.

        Args:
            completer (Completer): A new completer.
            flags (str[]): Flags as string list.

        Returns:
            bool: True if update is needed, False otherwise.
        """
        if not self.completer:
            log.debug("no completer. Need to update.")
            return True
        if completer.name != self.completer.name:
            log.debug("different completer class. Need to update.")
            return True
        if flags != self.completer.clang_flags:
            log.debug("different completer flags. Need to update.")
            return True
        log.debug(" view config needs no update.")
        return False

    def is_older_than(self, age_in_seconds):
        """Check if this view config is older than some time in secs.

        Args:
            age_in_seconds (float): time in seconds

        Returns:
            bool: True if older, False otherwise
        """
        if time() - self.__last_usage_time > age_in_seconds:
            return True
        return False

    def get_age(self):
        """Return age of config."""
        return time() - self.__last_usage_time

    def touch(self):
        """Update time of usage of this config."""
        self.__last_usage_time = time()

    @staticmethod
    def needs_reparse(view):
        """Check if view config needs update.

        Args:
            view (View): Current view.

        Returns:
            bool: True if reparse is needed, False otherwise.
        """
        if not File.is_unchanged(view.file_name()):
            return True
        log.debug(" view config needs no reparse.")
        return False

    @staticmethod
    def __generate_essentials(view, settings):
        """Generate essentials. Flags and empty Completer. This is fast.

        Args:
            view (View): Current view.
            settings (SettingStorage): Current settings.

        Returns:
            (Completer, str[]): A completer bundled with flags as str list.
        """
        if not Tools.is_valid_view(view):
            log.warning(" no flags for an invalid view %s.", view)
            return (None, [])
        completer = ViewConfig.__init_completer(settings)
        prefixes = completer.compiler_variant.include_prefixes

        flags = UniqueList()
        flags += completer.compiler_variant.init_flags
        flags += ViewConfig.__get_lang_flags(
            view, settings, completer.compiler_variant.need_lang_flags)
        flags += ViewConfig.__get_common_flags(prefixes, settings)
        flags += ViewConfig.__load_source_flags(view, settings, prefixes)

        flags_as_str_list = []
        for flag in flags:
            flags_as_str_list += flag.as_list()
        return (completer, flags_as_str_list)

    @staticmethod
    def __load_source_flags(view, settings, include_prefixes):
        """Generate flags from source.

        Args:
            view (View): Current view.
            settings (SettingsStorage): Current settings.
            include_prefixes (str[]): Valid include prefixes.

        Returns:
            Flag[]: flags generated from a flags source.
        """
        current_dir = path.dirname(view.file_name())
        search_scope = SearchScope(
            from_folder=current_dir,
            to_folder=settings.project_folder)
        for source_dict in settings.flags_sources:
            if "file" not in source_dict:
                log.critical(" flag source %s has not 'file'", source_dict)
                continue
            file_name = source_dict["file"]
            search_folder = None
            if "search_in" in source_dict:
                # the user knows where to search for the flags source
                search_folder = source_dict["search_in"]
                if search_folder:
                    search_scope = SearchScope(
                        from_folder=path.normpath(search_folder))
            if file_name == "CMakeLists.txt":
                prefix_paths = source_dict.get("prefix_paths", None)
                cmake_flags = source_dict.get("flags", None)
                flag_source = CMakeFile(
                    include_prefixes, prefix_paths, cmake_flags)
            elif file_name == "compile_commands.json":
                flag_source = CompilationDb(include_prefixes)
            elif file_name == ".clang_complete":
                flag_source = FlagsFile(include_prefixes)
            # try to get flags (uses cache when needed)
            flags = flag_source.get_flags(view.file_name(), search_scope)
            if flags:
                # don't load anything more if we have flags
                log.debug(" flags generated from '%s'.", file_name)
                return flags
        return []

    @staticmethod
    def __get_common_flags(include_prefixes, settings):
        """Get common flags as list of flags.

        Additionally expands local paths into global ones based on folder.

        Args:
            include_prefixes (str[]): List of valid include prefixes.
            settings (SettingsStorage): Current settings.

        Returns:
            Flag[]: Common flags.
        """
        home_folder = path.expanduser('~')
        return FlagsSource.parse_flags(home_folder,
                                       settings.common_flags,
                                       include_prefixes)

    @staticmethod
    def __init_completer(settings):
        """Initialize completer.

        Args:
            settings (SettingsStorage): Current settings.

        Returns:
            Completer: A completer. Can be lib completer or bin completer.
        """
        error_vis = PopupErrorVis()
        if settings.errors_style == SettingsStorage.PHANTOMS_STYLE:
            error_vis = PhantomErrorVis()
        completer = None
        if settings.use_libclang:
            log.info(" init completer based on libclang")
            completer = lib_complete.Completer(settings.clang_binary,
                                               settings.clang_version,
                                               error_vis,
                                               settings.libclang_path)
            if not completer.valid:
                log.error(" cannot initialize completer with libclang.")
                log.info(" falling back to using clang in a subprocess.")
                completer = None
        if not completer:
            log.info(" init completer based on clang from cmd")
            completer = bin_complete.Completer(settings.clang_binary,
                                               settings.clang_version,
                                               error_vis)
        return completer

    @staticmethod
    def __get_lang_flags(view, settings, need_lang_flags):
        """Get language flags.

        Args:
            view (View): Current view.
            settings (SettingsStorage): Current settings.

        Returns:
            Flag[]: A list of language-specific flags.
        """
        current_lang = Tools.get_view_lang(view)
        lang_flags = []
        if current_lang == "Objective-C":
            if need_lang_flags:
                lang_flags += ["-x"] + ["objective-c"]
            lang_flags += settings.objective_c_flags
        elif current_lang == "Objective-C++":
            if need_lang_flags:
                lang_flags += ["-x"] + ["objective-c++"]
            lang_flags += settings.objective_cpp_flags
        elif current_lang == 'C':
            if need_lang_flags:
                lang_flags += ["-x"] + ["c"]
            lang_flags += settings.c_flags
        else:
            if need_lang_flags:
                lang_flags += ["-x"] + ["c++"]
            lang_flags += settings.cpp_flags
        return Flag.tokenize_list(lang_flags)


@singleton
class ViewConfigCache(dict):
    """Singleton for view configurations cache."""
    pass


class ViewConfigManager(object):
    """A utility class that stores a cache of all view configurations."""

    __rlock = RLock()

    __timers = {}
    __timer_period = 60  # seconds

    def __init__(self):
        """Initialize view config manager."""
        with ViewConfigManager.__rlock:
            self._cache = ViewConfigCache()

    def get_from_cache(self, view):
        """Get config from cache with no modifications."""
        if not Tools.is_valid_view(view):
            log.error(" view %s is not valid. Cannot get config.", view)
            return None
        v_id = view.buffer_id()
        if v_id in self._cache:
            log.debug(" config exists for path: %s", v_id)
            self._cache[v_id].touch()
            return self._cache[v_id]
        return None

    def load_for_view(self, view, settings):
        """Get stored config for a view or generate a new one.

        Args:
            view (View): Current view.
            settings (SettingsStorage): Current settings.

        Returns:
            ViewConfig: Config for current view and settings.
        """
        if not Tools.is_valid_view(view):
            log.error(" view %s is not valid. Cannot get config.", view)
            return None
        try:
            v_id = view.buffer_id()
            res = None
            # we need to protect this with mutex to avoid race condition
            # between creating and removing a config.
            with ViewConfigManager.__rlock:
                if v_id in self._cache:
                    log.debug(" config exists for path: %s", v_id)
                    res = self._cache[v_id].update_if_needed(view, settings)
                else:
                    log.debug(" generate new config for path: %s", v_id)
                    config = ViewConfig(view, settings)
                    self._cache[v_id] = config
                    res = config

                # start timer if it is not set yet
                log.debug(" starting timer to remove old configs.")
                if v_id in ViewConfigManager.__timers:
                    log.debug(" cancel old timer.")
                    ViewConfigManager.__cancel_timer(v_id)
                ViewConfigManager.__start_timer(
                    self.__remove_old_config, v_id, settings.max_cache_age)
            # now return the needed config
            return res
        except AttributeError as e:
<<<<<<< HEAD
=======
            import traceback
            tb = traceback.format_exc()
            print(tb)
>>>>>>> 015a20be
            log.error(" view became invalid while loading config: %s", e)
            return None

    def clear_for_view(self, v_id):
        """Clear config for path."""
        log.debug(" trying to clear config for view: %s", v_id)
        with ViewConfigManager.__rlock:
            if v_id in self._cache:
                del self._cache[v_id]
            ViewConfigManager.__cancel_timer(v_id)
        return v_id

    @staticmethod
    def __start_timer(callback, v_id, max_age):
        """Start timer for file path and callback."""
        log.debug(" [timer]: start for view: %s", v_id)
        ViewConfigManager.__timers[v_id] = Timer(
            ViewConfigManager.__timer_period,
            callback, [v_id, max_age])
        ViewConfigManager.__timers[v_id].start()
        log.debug(" [timer]: active for views: %s",
                  ViewConfigManager.__timers.keys())

    @staticmethod
    def __cancel_timer(v_id):
        """Stop timer for file path."""
        with ViewConfigManager.__rlock:
            if v_id in ViewConfigManager.__timers:
                log.debug(" [timer]: stop for view: %s", v_id)
                ViewConfigManager.__timers[v_id].cancel()
                del ViewConfigManager.__timers[v_id]
                log.debug(" [timer]: active for views: %s",
                          ViewConfigManager.__timers.keys())

    def __remove_old_config(self, v_id, max_config_age):
        """Remove old config if it is older than max age.

        Args:
            v_id (str): Path to a file
            max_config_age (int): Max config age in seconds.
        """
        with ViewConfigManager.__rlock:
            ViewConfigManager.__cancel_timer(v_id)
            if self._cache[v_id].is_older_than(max_config_age):
                log.debug(" [delete] old config: %s", v_id)
                del self._cache[v_id]
            else:
                log.debug(" [skip] young config: Age %s < %s. View: %s.",
                          self._cache[v_id].get_age(),
                          max_config_age,
                          v_id)
                log.debug(" [timer]: restart.")
                ViewConfigManager.__start_timer(
                    self.__remove_old_config, v_id, max_config_age)<|MERGE_RESOLUTION|>--- conflicted
+++ resolved
@@ -378,13 +378,10 @@
             # now return the needed config
             return res
         except AttributeError as e:
-<<<<<<< HEAD
-=======
             import traceback
             tb = traceback.format_exc()
-            print(tb)
->>>>>>> 015a20be
             log.error(" view became invalid while loading config: %s", e)
+            log.error(" traceback: %s", tb)
             return None
 
     def clear_for_view(self, v_id):
