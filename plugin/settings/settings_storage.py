--- conflicted
+++ resolved
@@ -22,17 +22,10 @@
         PROJECT_NAME (str): a wildcard to be replaced by the project name
         PROJECT_PATH (str): a wildcard to be replaced by the project path
     """
-<<<<<<< HEAD
-    PROJECT_PATH = "$project_base_path"
-    PROJECT_NAME = "$project_name"
-    CLANG_VERSION = "$clang_version"
-    HOME = "~"
-=======
     PROJECT_PATH = "project_base_path"
     PROJECT_NAME = "project_name"
     CLANG_VERSION = "clang_version"
     HOME_PATH = "~"
->>>>>>> ad3b88c3
 
 
 class SettingsStorage:
@@ -99,12 +92,7 @@
         self.clang_binary = ''
         self.project_folder = ''
         self.project_name = ''
-        self._wildcard_values = {
-            Wildcards.PROJECT_PATH: "",
-            Wildcards.PROJECT_NAME: "",
-            Wildcards.CLANG_VERSION: "",
-            Wildcards.HOME: ""
-        }
+        self._wildcard_values = {}
         self.__load_vars_from_settings(settings_handle,
                                        project_specific=False)
 
